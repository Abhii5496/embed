import { expect } from 'chai';

import EmbedTool from '../src/index';

EmbedTool.prepare({});
const { patterns } = EmbedTool.pasteConfig;
const embed = new EmbedTool({ data: {} });

const composePasteEventMock = (type, service, url) => ({
  type,
  detail: {
    key: service,
    data: url
  }
});

describe('Services Regexps', () => {
  it('YouTube', async () => {
    const service = 'youtube';

    const urls = [
      { source: 'https://www.youtube.com/watch?v=wZZ7oFKsKzY&t=120', embed: 'https://www.youtube.com/embed/wZZ7oFKsKzY?start=120' },
      { source: 'https://www.youtube.com/embed/_q51LZ2HpbE?list=PLLy6qvPKpdlV3OAw00EuZMoYPz4pYuwuN', embed: 'https://www.youtube.com/embed/_q51LZ2HpbE?list=PLLy6qvPKpdlV3OAw00EuZMoYPz4pYuwuN' },
      { source: 'https://www.youtube.com/watch?time_continue=173&v=Nd9LbCWpHp8', embed: 'https://www.youtube.com/embed/Nd9LbCWpHp8?start=173' }
    ];

    urls.forEach(url => {
      expect(patterns[service].test(url.source)).to.be.true;

      const event = composePasteEventMock('pattern', service, url.source);

      embed.onPaste(event);

      expect(embed.data.service).to.be.equal(service);
      expect(embed.data.embed).to.be.equal(url.embed);
      expect(embed.data.source).to.be.equal(url.source);
    });
  });

  it('Vimeo', async () => {
    const service = 'vimeo';

    const urls = [
      { source: 'https://vimeo.com/289836809', embed: 'https://player.vimeo.com/video/289836809?title=0&byline=0' },
      { source: 'https://www.vimeo.com/280712228', embed: 'https://player.vimeo.com/video/280712228?title=0&byline=0' },
      { source: 'https://player.vimeo.com/video/504749530', embed: 'https://player.vimeo.com/video/504749530?title=0&byline=0' }
    ];

    urls.forEach(url => {
      expect(patterns[service].test(url.source)).to.be.true;

      const event = composePasteEventMock('pattern', service, url.source);

      embed.onPaste(event);

      expect(embed.data.service).to.be.equal(service);
      expect(embed.data.embed).to.be.equal(url.embed);
      expect(embed.data.source).to.be.equal(url.source);
    });
  });

  it('Coub', async () => {
    const service = 'coub';

    const urls = [
      { source: 'https://coub.com/view/1efrxs', embed: 'https://coub.com/embed/1efrxs' },
      { source: 'https://coub.com/view/1c6nrr', embed: 'https://coub.com/embed/1c6nrr' }
    ];

    urls.forEach(url => {
      expect(patterns[service].test(url.source)).to.be.true;
      const event = composePasteEventMock('pattern', service, url.source);

      embed.onPaste(event);

      expect(embed.data.service).to.be.equal(service);
      expect(embed.data.embed).to.be.equal(url.embed);
      expect(embed.data.source).to.be.equal(url.source);
    });
  });

  it('Imgur', async () => {
    const service = 'imgur';

    const urls = [
      { source: 'https://imgur.com/gallery/OHbkxgr', embed: 'http://imgur.com/OHbkxgr/embed' },
      { source: 'https://imgur.com/gallery/TqIWG12', embed: 'http://imgur.com/TqIWG12/embed' }
    ];

    urls.forEach(url => {
      expect(patterns[service].test(url.source)).to.be.true;

      const event = composePasteEventMock('pattern', service, url.source);

      embed.onPaste(event);

      expect(embed.data.service).to.be.equal(service);
      expect(embed.data.embed).to.be.equal(url.embed);
      expect(embed.data.source).to.be.equal(url.source);
    });
  });

  it('Gfycat', async () => {
    const service = 'gfycat';

    const urls = [
      { source: 'https://gfycat.com/EsteemedMarvelousHagfish', embed: 'https://gfycat.com/ifr/EsteemedMarvelousHagfish' },
      { source: 'https://gfycat.com/OddCornyLeech', embed: 'https://gfycat.com/ifr/OddCornyLeech' }
    ];

    urls.forEach(url => {
      expect(patterns[service].test(url.source)).to.be.true;
      const event = composePasteEventMock('pattern', service, url.source);

      embed.onPaste(event);

      expect(embed.data.service).to.be.equal(service);
      expect(embed.data.embed).to.be.equal(url.embed);
      expect(embed.data.source).to.be.equal(url.source);
    });
  });

  it('Twitch channel', async () => {
    const service = 'twitch-channel';

    const urls = [
      { source: 'https://www.twitch.tv/ninja', embed: 'https://player.twitch.tv/?channel=ninja' },
      { source: 'https://www.twitch.tv/gohamedia', embed: 'https://player.twitch.tv/?channel=gohamedia' }
    ];

    urls.forEach(url => {
      expect(patterns[service].test(url.source)).to.be.true;
      const event = composePasteEventMock('pattern', service, url.source);

      embed.onPaste(event);

      expect(embed.data.service).to.be.equal(service);
      expect(embed.data.embed).to.be.equal(url.embed);
      expect(embed.data.source).to.be.equal(url.source);
    });
  });

  it('Twitch video', async () => {
    const service = 'twitch-video';

    const urls = [
      { source: 'https://www.twitch.tv/videos/315468440', embed: 'https://player.twitch.tv/?video=v315468440' },
      { source: 'https://www.twitch.tv/videos/314691366', embed: 'https://player.twitch.tv/?video=v314691366' }
    ];

    urls.forEach(url => {
      expect(patterns[service].test(url.source)).to.be.true;

      const event = composePasteEventMock('pattern', service, url.source);

      embed.onPaste(event);

      expect(embed.data.service).to.be.equal(service);
      expect(embed.data.embed).to.be.equal(url.embed);
      expect(embed.data.source).to.be.equal(url.source);
    });
  });

  it('Yandex Music album', async () => {
    const service = 'yandex-music-album';

    const urls = [
      { source: 'https://music.yandex.ru/album/5643859', embed: 'https://music.yandex.ru/iframe/#album/5643859/' },
      { source: 'https://music.yandex.ru/album/5393158', embed: 'https://music.yandex.ru/iframe/#album/5393158/' }
    ];

    urls.forEach(url => {
      expect(patterns[service].test(url.source)).to.be.true;

      const event = composePasteEventMock('pattern', service, url.source);

      embed.onPaste(event);

      expect(embed.data.service).to.be.equal(service);
      expect(embed.data.embed).to.be.equal(url.embed);
      expect(embed.data.source).to.be.equal(url.source);
    });
  });

  it('Yandex Music track', async () => {
    const service = 'yandex-music-track';

    const urls = [
      { source: 'https://music.yandex.ru/album/5643859/track/42662275', embed: 'https://music.yandex.ru/iframe/#track/5643859/42662275/' },
      { source: 'https://music.yandex.ru/album/5393158/track/41249158', embed: 'https://music.yandex.ru/iframe/#track/5393158/41249158/' }
    ];

    urls.forEach(url => {
      expect(patterns[service].test(url.source)).to.be.true;

      const event = composePasteEventMock('pattern', service, url.source);

      embed.onPaste(event);

      expect(embed.data.service).to.be.equal(service);
      expect(embed.data.embed).to.be.equal(url.embed);
      expect(embed.data.source).to.be.equal(url.source);
    });
  });

  it('Yandex Music playlist', async () => {
    const service = 'yandex-music-playlist';

    const urls = [
      { source: 'https://music.yandex.ru/users/yamusic-personal/playlists/25098905', embed: 'https://music.yandex.ru/iframe/#playlist/yamusic-personal/25098905/show/cover/description/' },
      { source: 'https://music.yandex.ru/users/yamusic-personal/playlists/27924603', embed: 'https://music.yandex.ru/iframe/#playlist/yamusic-personal/27924603/show/cover/description/' }
    ];

    urls.forEach(url => {
      expect(patterns[service].test(url.source)).to.be.true;
      const event = composePasteEventMock('pattern', service, url.source);

      embed.onPaste(event);

      expect(embed.data.service).to.be.equal(service);
      expect(embed.data.embed).to.be.equal(url.embed);
      expect(embed.data.source).to.be.equal(url.source);
    });
  });

  it('Codepen', async () => {
    const service = 'codepen';

    const urls = [
      { source: 'https://codepen.io/Rikkokiri/pen/RYBrwG', embed: 'https://codepen.io/Rikkokiri/embed/RYBrwG?height=300&theme-id=0&default-tab=css,result&embed-version=2' },
      { source: 'https://codepen.io/geoffgraham/pen/bxEVEN', embed: 'https://codepen.io/geoffgraham/embed/bxEVEN?height=300&theme-id=0&default-tab=css,result&embed-version=2' }
    ];

    urls.forEach(url => {
      expect(patterns[service].test(url.source)).to.be.true;

      const event = composePasteEventMock('pattern', service, url.source);

      embed.onPaste(event);

      expect(embed.data.service).to.be.equal(service);
      expect(embed.data.embed).to.be.equal(url.embed);
      expect(embed.data.source).to.be.equal(url.source);
    });
  });

  it('Twitter', async () => {
    const service = 'twitter';

    const urls = [
      {
        source: 'https://twitter.com/codex_team/status/1202295536826630145',
        embed: 'https://twitframe.com/show?url=https://twitter.com/codex_team/status/1202295536826630145'
      },
    ];

    urls.forEach(url => {
      expect(patterns[service].test(url.source)).to.be.true;

      const event = composePasteEventMock('pattern', service, url.source);

      embed.onPaste(event);

      expect(embed.data.service).to.be.equal(service);
      expect(embed.data.embed).to.be.equal(url.embed);
      expect(embed.data.source).to.be.equal(url.source);
    });
  });

  it('Instagram', async () => {
    const service = 'instagram';

    const urls = [
      {
        source: 'https://www.instagram.com/p/B--iRCFHVxI/',
        embed: 'https://www.instagram.com/p/B--iRCFHVxI/embed'
      },
    ];

    urls.forEach(url => {
      expect(patterns[service].test(url.source)).to.be.true;

      const event = composePasteEventMock('pattern', service, url.source);

      embed.onPaste(event);

      expect(embed.data.service).to.be.equal(service);
      expect(embed.data.embed).to.be.equal(url.embed);
      expect(embed.data.source).to.be.equal(url.source);
    });
  });
  it('Aparat', async () => {
    const service = 'aparat';

<<<<<<< HEAD

=======
    const urls = [
      {
        source: 'https://www.aparat.com/v/tDZe5',
        embed: 'https://www.aparat.com/video/video/embed/videohash/tDZe5/vt/frame'
      },
    ];

    urls.forEach(url => {
      expect(patterns[service].test(url.source)).to.be.true;

      const event = composePasteEventMock('pattern', service, url.source);

      embed.onPaste(event);

      expect(embed.data.service).to.be.equal(service);
      expect(embed.data.embed).to.be.equal(url.embed);
      expect(embed.data.source).to.be.equal(url.source);
    });
  });
>>>>>>> 05fedbcf
  it('Patterns', async () => {
    const services = {
      youtube: 'https://www.youtube.com/watch?v=wZZ7oFKsKzY',
      vimeo: 'https://vimeo.com/289836809',
      coub: 'https://coub.com/view/1efrxs',
      imgur: 'https://imgur.com/gallery/OHbkxgr',
      gfycat: 'https://gfycat.com/EsteemedMarvelousHagfish',
      'twitch-channel': 'https://www.twitch.tv/ninja',
      'twitch-video': 'https://www.twitch.tv/videos/315468440',
      'yandex-music-album': 'https://music.yandex.ru/album/5643859',
      'yandex-music-track': 'https://music.yandex.ru/album/5643859/track/42662275',
      'yandex-music-playlist': 'https://music.yandex.ru/users/yamusic-personal/playlists/25098905',
      'codepen': 'https://codepen.io/Rikkokiri/pen/RYBrwG'
    };

    Object
      .entries(services)
      .forEach(([name, url]) => {
        const foundService = Object.entries(patterns).find(([key, pattern]) => {
          return pattern.test(url);
        });

        expect(foundService[0]).to.be.equal(name);
      });
  });


  it('Pinterest', async () => {
    const service = 'pinterest';

    const urls = [
      {
        source: 'https://tr.pinterest.com/pin/409757266103637553/',
        embed: 'https://assets.pinterest.com/ext/embed.html?id=409757266103637553'
      },
    ];

    urls.forEach(url => {
      expect(patterns[service].test(url.source)).to.be.true;

      const event = composePasteEventMock('pattern', service, url.source);

      embed.onPaste(event);

      expect(embed.data.service).to.be.equal(service);
      expect(embed.data.embed).to.be.equal(url.embed);
      expect(embed.data.source).to.be.equal(url.source);
    });
  });

  it('Facebook', async () => {
    const service = 'facebook';

    const urls = [
      {
        source: 'https://www.facebook.com/genclikforeverresmi/videos/944647522284479',
        embed: 'https://www.facebook.com/plugins/post.php?href=https://www.facebook.com/genclikforeverresmi/videos/944647522284479&width=500'
      },
      {
        source:'https://www.facebook.com/0devco/posts/497515624410920',
        embed: 'https://www.facebook.com/plugins/post.php?href=https://www.facebook.com/0devco/posts/497515624410920&width=500'
      }
    ];

    urls.forEach(url => {
      expect(patterns[service].test(url.source)).to.be.true;

      const event = composePasteEventMock('pattern', service, url.source);

      embed.onPaste(event);

      expect(embed.data.service).to.be.equal(service);
      expect(embed.data.embed).to.be.equal(url.embed);
      expect(embed.data.source).to.be.equal(url.source);
    });
  });

});<|MERGE_RESOLUTION|>--- conflicted
+++ resolved
@@ -291,10 +291,6 @@
   });
   it('Aparat', async () => {
     const service = 'aparat';
-
-<<<<<<< HEAD
-
-=======
     const urls = [
       {
         source: 'https://www.aparat.com/v/tDZe5',
@@ -314,7 +310,7 @@
       expect(embed.data.source).to.be.equal(url.source);
     });
   });
->>>>>>> 05fedbcf
+
   it('Patterns', async () => {
     const services = {
       youtube: 'https://www.youtube.com/watch?v=wZZ7oFKsKzY',
